--- conflicted
+++ resolved
@@ -41,11 +41,9 @@
 - To start fastsdcpu double click `start.bat`
 
 ## FastSD CPU on Linux
-<<<<<<< HEAD
+
 Ensure that you have Python 3.8 or higher version installed.
-=======
-Ensure that you have Python 3.8 or higher installed.
->>>>>>> 26d32a99
+
 
 - Clone/download this repo
 - In the terminal enter into fastsdcpu directory
